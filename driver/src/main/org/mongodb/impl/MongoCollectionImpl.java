--- conflicted
+++ resolved
@@ -29,15 +29,8 @@
 import org.mongodb.MongoStream;
 import org.mongodb.MongoWritableStream;
 import org.mongodb.QueryFilterDocument;
-<<<<<<< HEAD
 import org.mongodb.ReadPreference;
 import org.mongodb.WriteConcern;
-import org.mongodb.command.CountCommand;
-import org.mongodb.command.FindAndRemoveCommand;
-import org.mongodb.command.FindAndReplaceCommand;
-import org.mongodb.command.FindAndUpdateCommand;
-import org.mongodb.operation.MongoFieldSelector;
-=======
 import org.mongodb.command.Count;
 import org.mongodb.command.CountCommandResult;
 import org.mongodb.command.FindAndModifyCommandResult;
@@ -45,7 +38,7 @@
 import org.mongodb.command.FindAndRemove;
 import org.mongodb.command.FindAndReplace;
 import org.mongodb.command.FindAndUpdate;
->>>>>>> ff5bd7f1
+import org.mongodb.operation.MongoFieldSelector;
 import org.mongodb.operation.MongoFind;
 import org.mongodb.operation.MongoFindAndRemove;
 import org.mongodb.operation.MongoFindAndReplace;
@@ -69,21 +62,15 @@
 class MongoCollectionImpl<T> extends MongoCollectionBaseImpl<T> implements MongoCollection<T> {
 
     private final CollectionAdmin admin;
-    private final DocumentSerializer documentSerializer;
-    private final FindAndModifyCommandResultSerializer<T> findAndModifyResultSerializer;
 
     public MongoCollectionImpl(final String name, final MongoDatabaseImpl database,
                                final CollectibleSerializer<T> serializer, final MongoCollectionOptions options) {
         super(serializer, name, database, options);
         admin = new CollectionAdminImpl(database.getClient().getOperations(), options.getPrimitiveSerializers(),
                                         getNamespace(), getDatabase());
-        documentSerializer = new DocumentSerializer(options.getPrimitiveSerializers());
-        findAndModifyResultSerializer = new FindAndModifyCommandResultSerializer<T>(options.getPrimitiveSerializers(),
-                                                                                    getSerializer());
-    }
-
-    @Override
-<<<<<<< HEAD
+    }
+
+    @Override
     public MongoReadableStream<T> batchSize(final int batchSize) {
         return new MongoCollectionStream().batchSize(batchSize);
     }
@@ -102,19 +89,6 @@
     public MongoCursor<T> all() {
         return new MongoCollectionStream().all();
     }
-=======
-    public MongoCursor<T> find(final MongoFind find) {
-        return new MongoCursor<T>(this, find.readPreferenceIfAbsent(options.getReadPreference()));
-    }
-
-    @Override
-    public T findOne(final MongoFind find) {
-        final QueryResult<T> res = getClient().getOperations().query(getNamespace(), find.batchSize(-1),
-                                                                     documentSerializer, getSerializer());
-        if (res.getResults().isEmpty()) {
-            return null;
-        }
->>>>>>> ff5bd7f1
 
     @Override
     public T one() {
@@ -123,7 +97,6 @@
 
     @Override
     public long count() {
-<<<<<<< HEAD
         return new MongoCollectionStream().count();
     }
 
@@ -240,79 +213,6 @@
     @Override
     public T removeAndGet() {
         return new MongoCollectionStream().removeAndGet();
-=======
-        return new CountCommandResult(getDatabase().executeCommand(new Count(new MongoFind(), getName()))).getCount();
-    }
-
-    @Override
-    public long count(final MongoFind find) {
-        return new CountCommandResult(getDatabase().executeCommand(new Count(find, getName()))).getCount();
-    }
-
-    @Override
-    public T findAndUpdate(final MongoFindAndUpdate findAndUpdate) {
-        final FindAndUpdate commandOperation = new FindAndUpdate(this, findAndUpdate);
-        return new FindAndModifyCommandResult<T>(getClient().getOperations().executeCommand(getDatabase().getName(),
-                                                                                            commandOperation,
-                                                                                            findAndModifyResultSerializer)).getValue();
-    }
-
-    @Override
-    public T findAndReplace(final MongoFindAndReplace<T> findAndReplace) {
-        final FindAndReplace commandOperation = new FindAndReplace(this, findAndReplace);
-        return new FindAndModifyCommandResult<T>(getClient().getOperations().executeCommand(getDatabase().getName(),
-                                                                                            commandOperation,
-                                                                                            findAndModifyResultSerializer)).getValue();
-    }
-
-    @Override
-    public T findAndRemove(final MongoFindAndRemove findAndRemove) {
-        final FindAndRemove commandOperation = new FindAndRemove(this, findAndRemove);
-        return new FindAndModifyCommandResult<T>(getClient().getOperations().executeCommand(getDatabase().getName(),
-                                                                                            commandOperation,
-                                                                                            findAndModifyResultSerializer)).getValue();
-    }
-
-    @Override
-    public InsertResult insert(final MongoInsert<T> insert) {
-        return getClient().getOperations().insert(getNamespace(),
-                                                  insert.writeConcernIfAbsent(options.getWriteConcern()),
-                                                  getSerializer());
-    }
-
-    @Override
-    public UpdateResult update(final MongoUpdate update) {
-        return getClient().getOperations().update(getNamespace(),
-                                                  update.writeConcernIfAbsent(options.getWriteConcern()),
-                                                  getDocumentSerializer());
-    }
-
-    @Override
-    @SuppressWarnings("unchecked")
-    public UpdateResult save(final MongoSave<T> save) {
-        final Object id = serializer.getId(save.getDocument());
-        if (id == null) {
-            return insert(new MongoInsert<T>(save.getDocument()).writeConcern(save.getWriteConcern()));
-        }
-        else {
-            return replace(new MongoReplace<T>(new QueryFilterDocument("_id", id),
-                                               save.getDocument()).isUpsert(true).writeConcern(save.getWriteConcern()));
-        }
-    }
-
-    @Override
-    public UpdateResult replace(final MongoReplace<T> replace) {
-        return getClient().getOperations().replace(getNamespace(),
-                                                   replace.writeConcernIfAbsent(options.getWriteConcern()),
-                                                   getDocumentSerializer(), getSerializer());
-    }
-
-    @Override
-    public RemoveResult remove(final MongoRemove remove) {
-        return getClient().getOperations().remove(getNamespace(),
-                                                  remove.writeConcernIfAbsent(options.getWriteConcern()),
-                                                  getDocumentSerializer());
->>>>>>> ff5bd7f1
     }
 
     @Override
@@ -420,7 +320,7 @@
 
         @Override
         public long count() {
-            return new CountCommand(MongoCollectionImpl.this, findOp).execute().getCount();
+            return new CountCommandResult(getDatabase().executeCommand(new Count(findOp, getName()))).getCount();
         }
 
         @Override
@@ -526,8 +426,9 @@
             MongoFindAndUpdate findAndUpdate = new MongoFindAndUpdate().where(findOp.getFilter()).updateWith(
                     updateOperations).returnNew(asBoolean(beforeOrAfter)).select(findOp.getFields()).sortBy(
                     findOp.getOrder());
-            return new FindAndUpdateCommand<T>(MongoCollectionImpl.this, findAndUpdate, getOptions().getPrimitiveSerializers(),
-                                               getSerializer()).execute().getValue();
+            return new FindAndModifyCommandResult<T>(getClient().getOperations().executeCommand(getDatabase().getName(),
+                    new FindAndUpdate(MongoCollectionImpl.this, findAndUpdate),
+                    new FindAndModifyCommandResultSerializer<T>(options.getPrimitiveSerializers(), getSerializer()))).getValue();
         }
 
         @Override
@@ -535,8 +436,9 @@
             MongoFindAndUpdate findAndUpdate = new MongoFindAndUpdate().where(findOp.getFilter()).updateWith(
                     updateOperations).upsert(true).returnNew(asBoolean(beforeOrAfter)).select(findOp.getFields()).sortBy(
                     findOp.getOrder());
-            return new FindAndUpdateCommand<T>(MongoCollectionImpl.this, findAndUpdate, getOptions().getPrimitiveSerializers(),
-                    getSerializer()).execute().getValue();
+            return new FindAndModifyCommandResult<T>(getClient().getOperations().executeCommand(getDatabase().getName(),
+                    new FindAndUpdate(MongoCollectionImpl.this, findAndUpdate),
+                    new FindAndModifyCommandResultSerializer<T>(options.getPrimitiveSerializers(), getSerializer()))).getValue();
         }
 
         @Override
@@ -544,8 +446,9 @@
             MongoFindAndReplace<T> findAndReplace = new MongoFindAndReplace<T>(replacement).where(
                     findOp.getFilter()).returnNew(asBoolean(beforeOrAfter)).select(findOp.getFields()).sortBy(
                     findOp.getOrder());
-            return new FindAndReplaceCommand<T>(MongoCollectionImpl.this, findAndReplace, getOptions().getPrimitiveSerializers(),
-                                                getSerializer()).execute().getValue();
+            return new FindAndModifyCommandResult<T>(getClient().getOperations().executeCommand(getDatabase().getName(),
+                    new FindAndReplace(MongoCollectionImpl.this, findAndReplace),
+                    new FindAndModifyCommandResultSerializer<T>(options.getPrimitiveSerializers(), getSerializer()))).getValue();
         }
 
         @Override
@@ -553,8 +456,9 @@
             MongoFindAndReplace<T> findAndReplace = new MongoFindAndReplace<T>(replacement).where(
                     findOp.getFilter()).returnNew(asBoolean(beforeOrAfter)).upsert(true).select(findOp.getFields()).sortBy(
                     findOp.getOrder());
-            return new FindAndReplaceCommand<T>(MongoCollectionImpl.this, findAndReplace, getOptions().getPrimitiveSerializers(),
-                    getSerializer()).execute().getValue();
+            return new FindAndModifyCommandResult<T>(getClient().getOperations().executeCommand(getDatabase().getName(),
+                    new FindAndReplace(MongoCollectionImpl.this, findAndReplace),
+                    new FindAndModifyCommandResultSerializer<T>(options.getPrimitiveSerializers(), getSerializer()))).getValue();
         }
 
         @Override
@@ -562,8 +466,9 @@
             MongoFindAndRemove findAndRemove = new MongoFindAndRemove().where(findOp.getFilter()).select(
                     findOp.getFields()).sortBy(findOp.getOrder());
 
-            return new FindAndRemoveCommand<T>(MongoCollectionImpl.this, findAndRemove, getOptions().getPrimitiveSerializers(),
-                                               getSerializer()).execute().getValue();
+            return new FindAndModifyCommandResult<T>(getClient().getOperations().executeCommand(getDatabase().getName(),
+                    new FindAndRemove(MongoCollectionImpl.this, findAndRemove),
+                    new FindAndModifyCommandResultSerializer<T>(options.getPrimitiveSerializers(), getSerializer()))).getValue();
         }
 
         private boolean getMultiFromLimit() {
