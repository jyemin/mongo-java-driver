/*
 * Copyright 2008-present MongoDB, Inc.
 *
 * Licensed under the Apache License, Version 2.0 (the "License");
 * you may not use this file except in compliance with the License.
 * You may obtain a copy of the License at
 *
 *   http://www.apache.org/licenses/LICENSE-2.0
 *
 * Unless required by applicable law or agreed to in writing, software
 * distributed under the License is distributed on an "AS IS" BASIS,
 * WITHOUT WARRANTIES OR CONDITIONS OF ANY KIND, either express or implied.
 * See the License for the specific language governing permissions and
 * limitations under the License.
 */

package com.mongodb.internal.operation

import com.mongodb.MongoCommandException
import com.mongodb.MongoException
import com.mongodb.MongoNamespace
import com.mongodb.ServerAddress
import com.mongodb.ServerCursor
import com.mongodb.async.FutureResultCallback
import com.mongodb.connection.ConnectionDescription
import com.mongodb.connection.ServerConnectionState
import com.mongodb.connection.ServerDescription
import com.mongodb.connection.ServerType
import com.mongodb.connection.ServerVersion
import com.mongodb.internal.async.SingleResultCallback
import com.mongodb.internal.binding.AsyncConnectionSource
import com.mongodb.internal.connection.AsyncConnection
import com.mongodb.internal.connection.QueryResult
import org.bson.BsonArray
import org.bson.BsonDocument
import org.bson.BsonInt32
import org.bson.BsonInt64
import org.bson.BsonString
import org.bson.Document
import org.bson.codecs.DocumentCodec
import spock.lang.Specification

import static OperationUnitSpecification.getMaxWireVersionForServerVersion
import static com.mongodb.ReadPreference.primary

class AsyncQueryBatchCursorSpecification extends Specification {

    def 'should generate expected command with batchSize and maxTimeMS'() {
        given:
        def connection = referenceCountedAsyncConnection()
        def connectionSource = getAsyncConnectionSource(connection)

        def firstBatch = new QueryResult(NAMESPACE, [], 42, SERVER_ADDRESS)
        def cursor = new AsyncQueryBatchCursor<Document>(firstBatch, 0, batchSize, maxTimeMS, CODEC, connectionSource,
                connection)
        def expectedCommand = new BsonDocument('getMore': new BsonInt64(CURSOR_ID))
                .append('collection', new BsonString(NAMESPACE.getCollectionName()))
        if (batchSize != 0) {
            expectedCommand.append('batchSize', new BsonInt32(batchSize))
        }
        if (expectedMaxTimeFieldValue != null) {
            expectedCommand.append('maxTimeMS', new BsonInt64(expectedMaxTimeFieldValue))
        }

        def reply =  documentResponse([], 0)

        when:
        def batch = nextBatch(cursor)

        then:
        1 * connection.commandAsync(NAMESPACE.getDatabaseName(), expectedCommand, *_) >> {
            it.last().onResult(reply, null)
        }
        batch == null

        then:
        !cursor.isClosed()

        then:
        cursor.close()

        then:
        connection.getCount() == 0
        connectionSource.getCount() == 0

        where:
        batchSize | maxTimeMS | expectedMaxTimeFieldValue
        0         | 0         | null
        2         | 0         | null
        0         | 100       | 100
    }

    def 'should close the cursor'() {
        given:
        def connection = referenceCountedAsyncConnection(serverVersion)
        def connectionSource = getAsyncConnectionSource(connection)

        when:
        def cursor = new AsyncQueryBatchCursor<Document>(firstBatch, 0, 0, 0, CODEC, connectionSource, connection)
        cursor.close()

        then:
        if (firstBatch.getCursor() != null) {
            if (serverVersion.compareTo(new ServerVersion(3, 2)) >= 0) {
                1 * connection.commandAsync(NAMESPACE.databaseName, createKillCursorsDocument(firstBatch.cursor), _, primary(),
                        _, _, _, _, _) >> {
                    it.last().onResult(null, null)
                }
            } else {
                1 * connection.killCursorAsync(NAMESPACE, [42], _) >> {
                    it.last().onResult(null, null)
                }
            }
        }

        then:
        connection.getCount() == 0
        connectionSource.getCount() == 0

        where:
        serverVersion                | firstBatch
        new ServerVersion([3, 2, 0]) |  queryResult()
        new ServerVersion([3, 2, 0]) |  queryResult(FIRST_BATCH, 0)
        new ServerVersion([3, 0, 0]) |  queryResult()
        new ServerVersion([3, 0, 0]) |  queryResult(FIRST_BATCH, 0)
    }

    def 'should return the expected results from next'() {
        given:
        def connectionSource = getAsyncConnectionSource(referenceCountedAsyncConnection())

        when:
        def cursor = new AsyncQueryBatchCursor<Document>(queryResult(FIRST_BATCH, 0), 0, 0, 0, CODEC, connectionSource, null)

        then:
        nextBatch(cursor) == FIRST_BATCH

        then:
        connectionSource.getCount() == 0

        then:
        cursor.isClosed()

        when:
        nextBatch(cursor)

        then:
        def exception = thrown(MongoException)
        exception.getMessage() == 'next() called after the cursor was closed.'
    }

    def 'should respect the limit'() {
        given:
        def connectionA = referenceCountedAsyncConnection(serverVersion)
        def connectionB = referenceCountedAsyncConnection(serverVersion)
        def connectionSource = getAsyncConnectionSource(connectionA, connectionB)

        def firstBatch = [new Document('_id', 1), new Document('_id', 2), new Document('_id', 3)]
        def secondBatch = [new Document('_id', 4), new Document('_id', 5)]
        def thirdBatch = [new Document('_id', 6)]

        when:
        def cursor = new AsyncQueryBatchCursor<Document>(queryResult(firstBatch), 6, 2, 0, CODEC, connectionSource,
                connectionA)
        def batch = nextBatch(cursor)

        then:
        batch == firstBatch

        when:
        batch = nextBatch(cursor)

        then:
        if (commandAsync) {
            1 * connectionA.commandAsync(*_) >> { it.last().onResult(documentResponse(secondBatch), null) }
        } else {
            1 * connectionA.getMoreAsync(*_) >> { it.last().onResult(queryResult(secondBatch), null) }
        }

        then:
        batch == secondBatch
        connectionA.getCount() == 0
        connectionSource.getCount() == 1

        when:
        batch = nextBatch(cursor)

        then:
        if (commandAsync) {
            1 * connectionB.commandAsync(*_) >> {
                connectionB.getCount() == 1
                connectionSource.getCount() == 1
                it.last().onResult(documentResponse(thirdBatch, 0), null)
            }
        } else {
            1 * connectionB.getMoreAsync(*_) >> {
                connectionB.getCount() == 1
                connectionSource.getCount() == 1
                it.last().onResult(queryResult(thirdBatch, 0), null)
            }
        }
        0 * connectionB.killCursorAsync(_, _, _) >> { it.last().onResult(null, null) }

        then:
        batch == thirdBatch
        connectionB.getCount() == 0
        connectionSource.getCount() == 0

        when:
        batch = nextBatch(cursor)

        then:
        batch == null
        connectionSource.getCount() == 0

        where:
        serverVersion                | commandAsync
        new ServerVersion([3, 2, 0]) | true
        new ServerVersion([3, 0, 0]) | false
    }


    def 'should close the cursor immediately if the limit has been reached'() {
        given:
        def connection = referenceCountedAsyncConnection(serverVersion)
        def connectionSource = getAsyncConnectionSource(connection)
        def queryResult = queryResult()

        when:
        def cursor = new AsyncQueryBatchCursor<Document>(queryResult, 1, 0, 0, CODEC, connectionSource, connection)

        then:
        if (serverVersion.compareTo(new ServerVersion(3, 2)) >= 0) {
            1 * connection.commandAsync(NAMESPACE.databaseName, createKillCursorsDocument(queryResult.cursor), _, primary(),
                    *_) >> {
                it.last().onResult(null, null)
            }
        } else {
            1 * connection.killCursorAsync(NAMESPACE, [42], *_) >> {
                it.last().onResult(null, null)
            }
        }

        when:
        cursor.close()

        then:
        0 * connection.killCursorAsync(_, _, _)

        then:
        connection.getCount() == 0
        connectionSource.getCount() == 0

        where:
        serverVersion << [new ServerVersion([3, 2, 0]), new ServerVersion([3, 0, 0])]
    }

    def 'should handle getMore when there are empty results but there is a cursor'() {
        given:
        def connection = referenceCountedAsyncConnection(serverVersion)
        def connectionSource = getAsyncConnectionSource(connection)

        when:
        def cursor = new AsyncQueryBatchCursor<Document>(queryResult([], 42), 3, 0, 0, CODEC, connectionSource, connection)
        def batch = nextBatch(cursor)

        then:
        if (commandAsync) {
            1 * connection.commandAsync(*_) >> {
                connection.getCount() == 1
                connectionSource.getCount() == 1
                it.last().onResult(response, null)
            }

            1 * connection.commandAsync(*_) >> {
                connection.getCount() == 1
                connectionSource.getCount() == 1
                it.last().onResult(response2, null)
            }
        } else {
            1 * connection.getMoreAsync(*_) >> {
                connection.getCount() == 1
                connectionSource.getCount() == 1
                it.last().onResult(response, null)
            }

            1 * connection.getMoreAsync(*_) >> {
                connection.getCount() == 1
                connectionSource.getCount() == 1
                it.last().onResult(response2, null)
            }
        }
        0 * connection.killCursorAsync(*_)

        then:
        batch == SECOND_BATCH

        then:
        connection.getCount() == 0
        connectionSource.getCount() == 0

        when:
        cursor.close()

        then:
        0 * connection._
        connectionSource.getCount() == 0

        where:
        serverVersion                | commandAsync | response              | response2
        new ServerVersion([3, 2, 0]) | true         | documentResponse([])  | documentResponse(SECOND_BATCH, 0)
        new ServerVersion([3, 0, 0]) | false        | queryResult([])       | queryResult(SECOND_BATCH, 0)
    }

    def 'should kill the cursor in the getMore if limit is reached'() {
        given:
        def connection = referenceCountedAsyncConnection(serverVersion)
        def connectionSource = getAsyncConnectionSource(connection)
        def initialResult = queryResult()

        when:
        def cursor = new AsyncQueryBatchCursor<Document>(initialResult, 3, 0, 0, CODEC, connectionSource, connection)
        def batch = nextBatch(cursor)

        then:
        batch == FIRST_BATCH

        when:
        batch = nextBatch(cursor)

        then:
        if (commandAsync) {
            1 * connection.commandAsync(*_) >> {
                it.last().onResult(response, null)
            }
            1 * connection.commandAsync(NAMESPACE.databaseName, createKillCursorsDocument(initialResult.cursor), _, primary(), _, _,
                    null, *_) >> {
                it.last().onResult(null, null)
            }
        } else {
            1 * connection.getMoreAsync(*_) >> {
                it.last().onResult(response, null)
            }
            1 * connection.killCursorAsync(NAMESPACE, [initialResult.cursor.id], *_) >> { it.last().onResult(null, null) }
        }

        then:
        connection.getCount() == 0
        connectionSource.getCount() == 0

        when:
        cursor.close()

        then:
        0 * connection.killCursorAsync(*_)
        0 * connection.commandAsync(*_)
        connectionSource.getCount() == 0

        where:
        serverVersion                | commandAsync         | response
        new ServerVersion([3, 2, 0]) | true                 | documentResponse(SECOND_BATCH)
        new ServerVersion([3, 0, 0]) | false                | queryResult(SECOND_BATCH)
    }

    def 'should close cursor after getMore finishes if cursor was closed while getMore was in progress and getMore returns a response'() {
        given:
        def connectionA = referenceCountedAsyncConnection(serverVersion)
        def connectionB = referenceCountedAsyncConnection(serverVersion)
        def connectionSource = getAsyncConnectionSource(serverType, connectionA, connectionB)
        def initialResult = queryResult()
        Object getMoreResponse = useCommand
                ? documentResponse([], getMoreResponseHasCursor ? 42 : 0)
                : queryResult([], getMoreResponseHasCursor ? 42 : 0)

        when:
        def cursor = new AsyncQueryBatchCursor<Document>(initialResult, 0, 0, 0, CODEC, connectionSource, connectionA)
        def batch = nextBatch(cursor)

        then:
        batch == FIRST_BATCH

        when:
        nextBatch(cursor)

        then:
<<<<<<< HEAD
        if (commandAsync) {
            _ * connectionA.commandAsync(*_) >> {
                // Simulate the user calling close while the getMore is in flight
                cursor.close()
                it.last().onResult(response, null)
            } >> {
                it.last().onResult(response2, null)
            }
        } else {
            _ * connectionA.getMoreAsync(*_) >> {
                // Simulate the user calling close while the getMore is in flight
                cursor.close()
                it.last().onResult(response, null)
            } >> {
                it.last().onResult(response2, null)
=======
        // simulate the user calling `close` while `getMore` is in flight
        if (useCommand) {
            // in LB mode the same connection is used to execute both `getMore` and `killCursors`
            int numberOfInvocations = serverType == ServerType.LOAD_BALANCER
                    ? getMoreResponseHasCursor ? 2 : 1
                    : 1
            numberOfInvocations * connectionA.commandAsync(_, _, _, _, _, _, _, _) >> {
                // `getMore` command
                cursor.close()
                ((SingleResultCallback<?>) it[7]).onResult(getMoreResponse, null)
            } >> {
                // `killCursors` command
                ((SingleResultCallback<?>) it[7]).onResult(null, null)
            }
        } else {
            1 * connectionA.getMoreAsync(_, _, _, _, _) >> {
                cursor.close()
                ((SingleResultCallback<?>) it[4]).onResult(getMoreResponse, null)
>>>>>>> 7206b710
            }
        }

        then:
        noExceptionThrown()

        then:
        connectionA.getCount() == 0
        cursor.isClosed()

        where:
        serverVersion                | useCommand  | getMoreResponseHasCursor | serverType
        new ServerVersion([5, 0, 0]) | true          | true                     | ServerType.LOAD_BALANCER
        new ServerVersion([5, 0, 0]) | true          | false                    | ServerType.LOAD_BALANCER
        new ServerVersion([3, 2, 0]) | true          | true                     | ServerType.STANDALONE
        new ServerVersion([3, 2, 0]) | true          | false                    | ServerType.STANDALONE
        new ServerVersion([3, 0, 0]) | false         | true                     | ServerType.STANDALONE
        new ServerVersion([3, 0, 0]) | false         | false                    | ServerType.STANDALONE
    }

    def 'should close cursor after getMore finishes if cursor was closed while getMore was in progress and getMore throws exception'() {
        given:
        def connectionA = referenceCountedAsyncConnection(serverVersion)
        def connectionB = referenceCountedAsyncConnection(serverVersion)
        def connectionSource = getAsyncConnectionSource(serverType, connectionA, connectionB)
        def initialResult = queryResult()

        when:
        def cursor = new AsyncQueryBatchCursor<Document>(initialResult, 0, 0, 0, CODEC, connectionSource, connectionA)
        def batch = nextBatch(cursor)

        then:
        batch == FIRST_BATCH

        when:
        nextBatch(cursor)

        then:
        // simulate the user calling `close` while `getMore` is throwing a `MongoException`
        if (commandAsync) {
<<<<<<< HEAD
            1 * connectionA.commandAsync(*_) >> {
                // Simulate the user calling close while the getMore is throwing a MongoException
                cursor.close()
                it.last().onResult(null, MONGO_EXCEPTION)
            }
        } else {
            1 * connectionA.getMoreAsync(*_) >> {
                // Simulate the user calling close while the getMore is throwing a MongoException
                cursor.close()
                it.last().onResult(null, MONGO_EXCEPTION)
=======
            // in LB mode the same connection is used to execute both `getMore` and `killCursors`
            int numberOfInvocations = serverType == ServerType.LOAD_BALANCER ? 2 : 1
            numberOfInvocations * connectionA.commandAsync(_, _, _, _, _, _, _, _) >> {
                // `getMore` command
                cursor.close()
                ((SingleResultCallback<?>) it[7]).onResult(null, MONGO_EXCEPTION)
            } >> {
                // `killCursors` command
                ((SingleResultCallback<?>) it[7]).onResult(null, null)
            }
        } else {
            1 * connectionA.getMoreAsync(_, _, _, _, _) >> {
                cursor.close()
                ((SingleResultCallback<?>) it[4]).onResult(null, MONGO_EXCEPTION)
>>>>>>> 7206b710
            }
        }

        then:
        thrown(MongoException)

        then:
        connectionA.getCount() == 0
        cursor.isClosed()

        where:
        serverVersion                | commandAsync | serverType
        new ServerVersion([5, 0, 0]) | true         | ServerType.LOAD_BALANCER
        new ServerVersion([3, 2, 0]) | true         | ServerType.STANDALONE
        new ServerVersion([3, 0, 0]) | false        | ServerType.STANDALONE
    }

    def 'should handle errors when calling close'() {
        given:
        def connection = referenceCountedAsyncConnection()
        def connectionSource = getAsyncConnectionSourceWithResult(ServerType.STANDALONE) { [null, MONGO_EXCEPTION] }
        def cursor = new AsyncQueryBatchCursor<Document>(queryResult(), 0, 0, 0, CODEC, connectionSource, connection)

        when:
        cursor.close()
        nextBatch(cursor)

        then:
        def exception = thrown(MongoException)
        exception.getMessage() == 'next() called after the cursor was closed.'

        then:
        cursor.isClosed()
        connectionSource.getCount() == 0
    }


    def 'should handle errors when getting a connection for getMore'() {
        given:
        def connection = referenceCountedAsyncConnection()
        def connectionSource = getAsyncConnectionSourceWithResult(ServerType.STANDALONE) { [null, MONGO_EXCEPTION] }

        when:
        def cursor = new AsyncQueryBatchCursor<Document>(queryResult(), 0, 0, 0, CODEC, connectionSource, connection)

        then:
        nextBatch(cursor)

        when:
        nextBatch(cursor)

        then:
        thrown(MongoException)

        then:
        connectionSource.getCount() == 1

        when:
        cursor.close()

        then:
        connectionSource.getCount() == 0
    }

    def 'should handle errors when calling getMore'() {
        given:
        def connectionA = referenceCountedAsyncConnection(serverVersion)
        def connectionB = referenceCountedAsyncConnection(serverVersion)
        def connectionSource = getAsyncConnectionSource(connectionA, connectionB)

        when:
        def cursor = new AsyncQueryBatchCursor<Document>(queryResult([]), 0, 0, 0, CODEC, connectionSource,
                connectionA)

        then:
        connectionSource.getCount() == 1

        when:
        nextBatch(cursor)

        then:
        if (commandAsync) {
            1 * connectionA.commandAsync(*_) >> {
                connectionA.getCount() == 1
                connectionSource.getCount() == 1
                it.last().onResult(null, exception)
            }
        } else {
            1 * connectionA.getMoreAsync(*_) >> {
                connectionA.getCount() == 1
                connectionSource.getCount() == 1
                it.last().onResult(null, exception)
            }
        }

        then:
        thrown(MongoException)

        then:
        connectionA.getCount() == 0
        connectionSource.getCount() == 1

        when:
        cursor.close()

        then:
        connectionSource.getCount() == 1

        where:
        serverVersion                | commandAsync | exception
        new ServerVersion([3, 2, 0]) | true         | COMMAND_EXCEPTION
        new ServerVersion([3, 2, 0]) | true         | MONGO_EXCEPTION
        new ServerVersion([3, 0, 0]) | false        | COMMAND_EXCEPTION
        new ServerVersion([3, 0, 0]) | false        | MONGO_EXCEPTION
    }

    List<Document> nextBatch(AsyncQueryBatchCursor cursor) {
        def futureResultCallback = new FutureResultCallback()
        cursor.next(futureResultCallback)
        futureResultCallback.get()
    }

    private static final MongoNamespace NAMESPACE = new MongoNamespace('db', 'coll')
    private static final ServerAddress SERVER_ADDRESS = new ServerAddress()
    private static final CURSOR_ID = 42
    private static final FIRST_BATCH = [new Document('_id', 1), new Document('_id', 2)]
    private static final SECOND_BATCH = [new Document('_id', 3), new Document('_id', 4)]
    private static final CODEC = new DocumentCodec()
    private static final MONGO_EXCEPTION = new MongoException('error')
    private static final COMMAND_EXCEPTION = new MongoCommandException(BsonDocument.parse('{"ok": false, "errmsg": "error"}'),
            SERVER_ADDRESS)

    private static BsonDocument documentResponse(results, cursorId = 42) {
        new BsonDocument('ok', new BsonInt32(1)).append('cursor',
                new BsonDocument('id', new BsonInt64(cursorId)).append('ns',
                        new BsonString(NAMESPACE.getFullName()))
                        .append('nextBatch', new BsonArrayWrapper(results)))
    }

    private static QueryResult<?> queryResult(results = FIRST_BATCH, cursorId = 42) {
        new QueryResult(NAMESPACE, results, cursorId, SERVER_ADDRESS)
    }

    def referenceCountedAsyncConnection() {
        referenceCountedAsyncConnection(new ServerVersion([3, 2, 0]))
    }

    def referenceCountedAsyncConnection(ServerVersion serverVersion) {
        def released = false
        def counter = 0
        def mock = Mock(AsyncConnection) {
            _ * getDescription() >> Stub(ConnectionDescription) {
                getMaxWireVersion() >> getMaxWireVersionForServerVersion(serverVersion.getVersionList())
            }
        }
        mock.retain() >> {
            if (released) {
                throw new IllegalStateException('Tried to retain AsyncConnection when already released')
            } else {
                counter += 1
            }
            mock
        }
        mock.release() >> {
            counter -= 1
            if (counter == 0) {
                released = true
            } else if (counter < 0) {
                throw new IllegalStateException('Tried to release AsyncConnection below 0')
            }
        }
        mock.getCount() >> { counter }
        mock
    }

    AsyncConnectionSource getAsyncConnectionSource(AsyncConnection... connections) {
        getAsyncConnectionSource(ServerType.STANDALONE, connections)
    }

    AsyncConnectionSource getAsyncConnectionSource(ServerType serverType, AsyncConnection... connections) {
        def index = -1
        getAsyncConnectionSourceWithResult(serverType) { index += 1; [connections.toList().get(index).retain(), null] }
    }

    def getAsyncConnectionSourceWithResult(ServerType serverType, Closure<?> connectionCallbackResults) {
        def released = false
        int counter = 0
        def mock = Mock(AsyncConnectionSource)
        mock.getServerDescription() >> {
            ServerDescription.builder()
                    .address(new ServerAddress())
                    .type(serverType)
                    .state(ServerConnectionState.CONNECTED)
                    .build()
        }
        mock.getConnection(_) >> {
            if (counter == 0) {
                throw new IllegalStateException('Tried to use released AsyncConnectionSource')
            }
            def (result, error) = connectionCallbackResults()
            it[0].onResult(result, error)
        }
        mock.retain() >> {
            if (released) {
                throw new IllegalStateException('Tried to retain AsyncConnectionSource when already released')
            } else {
                counter += 1
            }
            mock
        }
        mock.release() >> {
            counter -= 1
            if (counter == 0) {
                released = true
            } else if (counter < 0) {
                throw new IllegalStateException('Tried to release AsyncConnectionSource below 0')
            }
        }
        mock.getCount() >> { counter }
        mock
    }

    BsonDocument createKillCursorsDocument(ServerCursor serverCursor) {
        new BsonDocument('killCursors', new BsonString(NAMESPACE.getCollectionName()))
                .append('cursors', new BsonArray(Collections.singletonList(new BsonInt64(serverCursor.id))))
    }

}<|MERGE_RESOLUTION|>--- conflicted
+++ resolved
@@ -383,42 +383,24 @@
         nextBatch(cursor)
 
         then:
-<<<<<<< HEAD
-        if (commandAsync) {
-            _ * connectionA.commandAsync(*_) >> {
-                // Simulate the user calling close while the getMore is in flight
-                cursor.close()
-                it.last().onResult(response, null)
-            } >> {
-                it.last().onResult(response2, null)
-            }
-        } else {
-            _ * connectionA.getMoreAsync(*_) >> {
-                // Simulate the user calling close while the getMore is in flight
-                cursor.close()
-                it.last().onResult(response, null)
-            } >> {
-                it.last().onResult(response2, null)
-=======
         // simulate the user calling `close` while `getMore` is in flight
         if (useCommand) {
             // in LB mode the same connection is used to execute both `getMore` and `killCursors`
             int numberOfInvocations = serverType == ServerType.LOAD_BALANCER
                     ? getMoreResponseHasCursor ? 2 : 1
                     : 1
-            numberOfInvocations * connectionA.commandAsync(_, _, _, _, _, _, _, _) >> {
+            numberOfInvocations * connectionA.commandAsync(*_) >> {
                 // `getMore` command
                 cursor.close()
-                ((SingleResultCallback<?>) it[7]).onResult(getMoreResponse, null)
+                ((SingleResultCallback<?>) it.last()).onResult(getMoreResponse, null)
             } >> {
                 // `killCursors` command
-                ((SingleResultCallback<?>) it[7]).onResult(null, null)
-            }
-        } else {
-            1 * connectionA.getMoreAsync(_, _, _, _, _) >> {
+                ((SingleResultCallback<?>) it.last()).onResult(null, null)
+            }
+        } else {
+            1 * connectionA.getMoreAsync(*_) >> {
                 cursor.close()
-                ((SingleResultCallback<?>) it[4]).onResult(getMoreResponse, null)
->>>>>>> 7206b710
+                ((SingleResultCallback<?>) it.last()).onResult(getMoreResponse, null)
             }
         }
 
@@ -459,33 +441,20 @@
         then:
         // simulate the user calling `close` while `getMore` is throwing a `MongoException`
         if (commandAsync) {
-<<<<<<< HEAD
-            1 * connectionA.commandAsync(*_) >> {
-                // Simulate the user calling close while the getMore is throwing a MongoException
-                cursor.close()
-                it.last().onResult(null, MONGO_EXCEPTION)
-            }
-        } else {
-            1 * connectionA.getMoreAsync(*_) >> {
-                // Simulate the user calling close while the getMore is throwing a MongoException
-                cursor.close()
-                it.last().onResult(null, MONGO_EXCEPTION)
-=======
             // in LB mode the same connection is used to execute both `getMore` and `killCursors`
             int numberOfInvocations = serverType == ServerType.LOAD_BALANCER ? 2 : 1
-            numberOfInvocations * connectionA.commandAsync(_, _, _, _, _, _, _, _) >> {
+            numberOfInvocations * connectionA.commandAsync(*_) >> {
                 // `getMore` command
                 cursor.close()
-                ((SingleResultCallback<?>) it[7]).onResult(null, MONGO_EXCEPTION)
+                ((SingleResultCallback<?>) it.last()).onResult(null, MONGO_EXCEPTION)
             } >> {
                 // `killCursors` command
-                ((SingleResultCallback<?>) it[7]).onResult(null, null)
-            }
-        } else {
-            1 * connectionA.getMoreAsync(_, _, _, _, _) >> {
+                ((SingleResultCallback<?>) it.last()).onResult(null, null)
+            }
+        } else {
+            1 * connectionA.getMoreAsync(*_) >> {
                 cursor.close()
-                ((SingleResultCallback<?>) it[4]).onResult(null, MONGO_EXCEPTION)
->>>>>>> 7206b710
+                ((SingleResultCallback<?>) it.last()).onResult(null, MONGO_EXCEPTION)
             }
         }
 
