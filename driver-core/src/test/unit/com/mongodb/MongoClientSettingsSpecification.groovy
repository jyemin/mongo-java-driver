/*
 * Copyright 2008-present MongoDB, Inc.
 *
 * Licensed under the Apache License, Version 2.0 (the "License");
 * you may not use this file except in compliance with the License.
 * You may obtain a copy of the License at
 *
 *   http://www.apache.org/licenses/LICENSE-2.0
 *
 * Unless required by applicable law or agreed to in writing, software
 * distributed under the License is distributed on an "AS IS" BASIS,
 * WITHOUT WARRANTIES OR CONDITIONS OF ANY KIND, either express or implied.
 * See the License for the specific language governing permissions and
 * limitations under the License.
 */

package com.mongodb

import com.mongodb.connection.ClusterConnectionMode
import com.mongodb.connection.ClusterSettings
import com.mongodb.connection.ConnectionPoolSettings
import com.mongodb.connection.ProxySettings
import com.mongodb.connection.ServerSettings
import com.mongodb.connection.SocketSettings
import com.mongodb.connection.SslSettings
import com.mongodb.connection.TransportSettings
import com.mongodb.connection.netty.NettyStreamFactoryFactory
import com.mongodb.event.CommandListener
import com.mongodb.spi.dns.DnsClient
import com.mongodb.spi.dns.InetAddressResolver
import org.bson.UuidRepresentation
import org.bson.codecs.configuration.CodecRegistry
import spock.lang.Specification

import java.util.concurrent.TimeUnit

import static com.mongodb.CustomMatchers.isTheSameAs
import static spock.util.matcher.HamcrestSupport.expect

class MongoClientSettingsSpecification extends Specification {

    def 'should set the correct default values'() {
        given:
        def settings = MongoClientSettings.builder().build()

        expect:
        settings.getWriteConcern() == WriteConcern.ACKNOWLEDGED
        settings.getRetryWrites()
        settings.getRetryReads()
        settings.getReadConcern() == ReadConcern.DEFAULT
        settings.getReadPreference() == ReadPreference.primary()
        settings.getCommandListeners().isEmpty()
        settings.getApplicationName() == null
        settings.getLoggerSettings() == LoggerSettings.builder().build();
        settings.clusterSettings == ClusterSettings.builder().build()
        settings.connectionPoolSettings == ConnectionPoolSettings.builder().build()
        settings.socketSettings == SocketSettings.builder().build()
        settings.socketSettings.proxySettings == ProxySettings.builder().build()
        settings.heartbeatSocketSettings == SocketSettings.builder().readTimeout(10000, TimeUnit.MILLISECONDS).build()
        settings.serverSettings == ServerSettings.builder().build()
        settings.transportSettings == null
        settings.streamFactoryFactory == null
        settings.compressorList == []
        settings.credential == null
        settings.uuidRepresentation == UuidRepresentation.UNSPECIFIED
        settings.contextProvider == null
        settings.dnsClient == null
        settings.inetAddressResolver == null
        settings.getTimeout(TimeUnit.MILLISECONDS) == null
    }

    @SuppressWarnings('UnnecessaryObjectReferences')
    def 'should handle illegal arguments'() {
        given:
        def builder = MongoClientSettings.builder()

        when:
        builder.readPreference(null)
        then:
        thrown(IllegalArgumentException)

        when:
        builder.writeConcern(null)
        then:
        thrown(IllegalArgumentException)

        when:
        builder.credential(null)
        then:
        thrown(IllegalArgumentException)

        when:
        builder.credential(null)
        then:
        thrown(IllegalArgumentException)

        when:
        builder.codecRegistry(null)
        then:
        thrown(IllegalArgumentException)

        when:
        builder.transportSettings(null)
        then:
        thrown(IllegalArgumentException)

        when:
        builder.streamFactoryFactory(null)
        then:
        thrown(IllegalArgumentException)

        when:
        builder.addCommandListener(null)
        then:
        thrown(IllegalArgumentException)

        when:
        builder.compressorList(null)
        then:
        thrown(IllegalArgumentException)

        when:
        builder.uuidRepresentation(null)
        then:
        thrown(IllegalArgumentException)
    }

    def 'should build with set configuration'() {
        given:
        def transportSettings = TransportSettings.nettyBuilder().build()
        def streamFactoryFactory = NettyStreamFactoryFactory.builder().build()
        def credential = MongoCredential.createMongoX509Credential('test')
        def codecRegistry = Stub(CodecRegistry)
        def commandListener = Stub(CommandListener)
        def clusterSettings = ClusterSettings.builder().hosts([new ServerAddress('localhost')]).requiredReplicaSetName('test').build()
        def contextProvider = Stub(ContextProvider)
        def dnsClient = Stub(DnsClient)
        def inetAddressResolver = Stub(InetAddressResolver)

        when:
        def settings = MongoClientSettings.builder()
                .readPreference(ReadPreference.secondary())
                .writeConcern(WriteConcern.JOURNALED)
                .retryWrites(true)
                .retryReads(true)
                .readConcern(ReadConcern.LOCAL)
                .applicationName('app1')
                .addCommandListener(commandListener)
                .credential(credential)
                .codecRegistry(codecRegistry)
                .applyToClusterSettings(new Block<ClusterSettings.Builder>() {
                    @Override
                    void apply(final ClusterSettings.Builder builder) {
                        builder.applySettings(clusterSettings)
                    }
                })
                .transportSettings(transportSettings)
                .streamFactoryFactory(streamFactoryFactory)
                .compressorList([MongoCompressor.createZlibCompressor()])
                .uuidRepresentation(UuidRepresentation.STANDARD)
                .contextProvider(contextProvider)
                .dnsClient(dnsClient)
                .inetAddressResolver(inetAddressResolver)
                .timeout(1000, TimeUnit.SECONDS)
                .build()

        then:
        settings.getReadPreference() == ReadPreference.secondary()
        settings.getWriteConcern() == WriteConcern.JOURNALED
        settings.getRetryWrites()
        settings.getRetryReads()
        settings.getReadConcern() == ReadConcern.LOCAL
        settings.getApplicationName() == 'app1'
        settings.getSocketSettings() == SocketSettings.builder().build()
        settings.getHeartbeatSocketSettings() == SocketSettings.builder().readTimeout(10000, TimeUnit.MILLISECONDS).build()
        settings.getCommandListeners().get(0) == commandListener
        settings.getCodecRegistry() == codecRegistry
        settings.getCredential() == credential
        settings.getClusterSettings() == clusterSettings
        settings.getTransportSettings() == transportSettings
        settings.getStreamFactoryFactory() == streamFactoryFactory
        settings.getCompressorList() == [MongoCompressor.createZlibCompressor()]
        settings.getUuidRepresentation() == UuidRepresentation.STANDARD
        settings.getContextProvider() == contextProvider
        settings.getDnsClient() == dnsClient
        settings.getInetAddressResolver() == inetAddressResolver
        settings.getTimeout(TimeUnit.MILLISECONDS) == 1_000_000
    }

    def 'should be easy to create new settings from existing'() {
        when:
        def settings = MongoClientSettings.builder().build()

        then:
        expect settings, isTheSameAs(MongoClientSettings.builder(settings).build())

        when:
        def credential = MongoCredential.createMongoX509Credential('test')
        def codecRegistry = Stub(CodecRegistry)
        def commandListener = Stub(CommandListener)
        def compressorList = [MongoCompressor.createZlibCompressor()]
        def contextProvider = Stub(ContextProvider)
        def dnsClient = Stub(DnsClient)
        def inetAddressResolver = Stub(InetAddressResolver)

        settings = MongoClientSettings.builder()
                .heartbeatConnectTimeoutMS(24000)
                .heartbeatSocketTimeoutMS(12000)
                .readPreference(ReadPreference.secondary())
                .writeConcern(WriteConcern.JOURNALED)
                .retryWrites(true)
                .retryReads(true)
                .readConcern(ReadConcern.LOCAL)
                .applicationName('app1')
                .addCommandListener(commandListener)
                .applyToLoggerSettings { LoggerSettings.Builder builder ->
                    builder.maxDocumentLength(10)
                }
                .applyToClusterSettings { ClusterSettings.Builder builder ->
                    builder.hosts([new ServerAddress('localhost')])
                            .requiredReplicaSetName('test')
                }
                .credential(credential)
                .codecRegistry(codecRegistry)
                .compressorList(compressorList)
                .contextProvider(contextProvider)
                .dnsClient(dnsClient)
                .inetAddressResolver(inetAddressResolver)
                .timeout(0, TimeUnit.SECONDS)
                .build()

        then:
        expect settings, isTheSameAs(MongoClientSettings.builder(settings).build())
    }

    def 'applicationName can be 128 bytes when encoded as UTF-8'() {
        given:
        def applicationName = 'a' * 126 + '\u00A0'

        when:
        def settings = MongoClientSettings.builder().applicationName(applicationName).build()

        then:
        settings.applicationName == applicationName
    }

    def 'should throw IllegalArgumentException if applicationName exceeds 128 bytes when encoded as UTF-8'() {
        given:
        def applicationName = 'a' * 127 + '\u00A0'

        when:
        MongoClientSettings.builder().applicationName(applicationName)

        then:
        thrown(IllegalArgumentException)
    }

    def 'should throw an exception if the timeout is set and negative'() {
        when:
        MongoClientSettings.builder().timeout(-1, TimeUnit.SECONDS).build()

        then:
        thrown(IllegalArgumentException)

        when:
        def connectionString = new ConnectionString('mongodb://localhost/?timeoutMS=-1')
        MongoClientSettings.builder().applyConnectionString(connectionString).build()

        then:
        thrown(IllegalStateException)
    }

    def 'should add command listeners'() {
        given:
        CommandListener commandListenerOne = Mock(CommandListener)
        CommandListener commandListenerTwo = Mock(CommandListener)
        CommandListener commandListenerThree = Mock(CommandListener)

        when:
        def settings = MongoClientSettings.builder()
                .build()

        then:
        settings.commandListeners.size() == 0

        when:
        settings = MongoClientSettings.builder()
                .addCommandListener(commandListenerOne)
                .build()

        then:
        settings.commandListeners.size() == 1
        settings.commandListeners[0].is commandListenerOne

        when:
        settings = MongoClientSettings.builder()
                .addCommandListener(commandListenerOne)
                .addCommandListener(commandListenerTwo)
                .build()

        then:
        settings.commandListeners.size() == 2
        settings.commandListeners[0].is commandListenerOne
        settings.commandListeners[1].is commandListenerTwo

        when:
        def copied = MongoClientSettings.builder(settings).addCommandListener(commandListenerThree).build()

        then:
        copied.commandListeners.size() == 3
        copied.commandListeners[0].is commandListenerOne
        copied.commandListeners[1].is commandListenerTwo
        copied.commandListeners[2].is commandListenerThree
        settings.commandListeners.size() == 2
        settings.commandListeners[0].is commandListenerOne
        settings.commandListeners[1].is commandListenerTwo
    }

    def 'should build settings from a connection string'() {
        when:
        ConnectionString connectionString = new ConnectionString('mongodb://user:pass@host1:1,host2:2/'
                + '?authMechanism=SCRAM-SHA-1&authSource=test'
                + '&minPoolSize=5&maxPoolSize=10'
                + '&waitQueueTimeoutMS=150&maxIdleTimeMS=200&maxLifeTimeMS=300'
                + '&connectTimeoutMS=2500'
                + '&socketTimeoutMS=5500'
                + '&serverSelectionTimeoutMS=25000'
                + '&localThresholdMS=30'
                + '&heartbeatFrequencyMS=20000'
                + '&appName=MyApp'
                + '&replicaSet=test'
                + '&retryWrites=true'
                + '&retryReads=true'
                + '&ssl=true&sslInvalidHostNameAllowed=true'
                + '&w=majority&wTimeoutMS=2500'
                + '&readPreference=secondary'
                + '&readConcernLevel=majority'
                + '&compressors=zlib&zlibCompressionLevel=5'
                + '&uuidRepresentation=standard'
                + '&timeoutMS=10000'
                + '&proxyHost=proxy.com'
                + '&proxyPort=1080'
                + '&proxyUsername=username'
                + '&proxyPassword=password'
        )
        MongoClientSettings settings = MongoClientSettings.builder().applyConnectionString(connectionString).build()
        MongoClientSettings expected = MongoClientSettings.builder()
            .applyToClusterSettings(new Block<ClusterSettings.Builder>() {
            @Override
            void apply(final ClusterSettings.Builder builder) {
                builder.hosts([new ServerAddress('host1', 1), new ServerAddress('host2', 2)])
                        .mode(ClusterConnectionMode.MULTIPLE)
                        .requiredReplicaSetName('test')
                        .serverSelectionTimeout(25000, TimeUnit.MILLISECONDS)
                        .localThreshold(30, TimeUnit.MILLISECONDS)
            }
        })
            .applyToConnectionPoolSettings(new Block<ConnectionPoolSettings.Builder>() {
            @Override
            void apply(final ConnectionPoolSettings.Builder builder) {
                builder.minSize(5)
                        .maxSize(10)
                        .maxWaitTime(150, TimeUnit.MILLISECONDS)
                        .maxConnectionLifeTime(300, TimeUnit.MILLISECONDS)
                        .maxConnectionIdleTime(200, TimeUnit.MILLISECONDS)
            }
        })
            .applyToServerSettings(new Block<ServerSettings.Builder>() {
            @Override
            void apply(final ServerSettings.Builder builder) {
                builder.heartbeatFrequency(20000, TimeUnit.MILLISECONDS)
            }
        })
            .applyToSocketSettings(new Block<SocketSettings.Builder>() {
            @Override
            void apply(final SocketSettings.Builder builder) {
                builder.connectTimeout(2500, TimeUnit.MILLISECONDS)
                        .readTimeout(5500, TimeUnit.MILLISECONDS)
                        .applyToProxySettings {
                            it.host('proxy.com')
                            it.port(1080)
                            it.username('username')
                            it.password('password')
                        }
            }
        })
            .applyToSslSettings(new Block<SslSettings.Builder>() {
            @Override
            void apply(final SslSettings.Builder builder) {
                builder.enabled(true)
                        .invalidHostNameAllowed(true)
            }
        })
            .readConcern(ReadConcern.MAJORITY)
            .readPreference(ReadPreference.secondary())
            .writeConcern(WriteConcern.MAJORITY.withWTimeout(2500, TimeUnit.MILLISECONDS))
            .applicationName('MyApp')
            .credential(MongoCredential.createScramSha1Credential('user', 'test', 'pass'.toCharArray()))
            .compressorList([MongoCompressor.createZlibCompressor().withProperty(MongoCompressor.LEVEL, 5)])
            .retryWrites(true)
            .retryReads(true)
            .uuidRepresentation(UuidRepresentation.STANDARD)
            .timeout(10000, TimeUnit.MILLISECONDS)
            .build()

        then:
        expect expected, isTheSameAs(settings)
    }

    def 'should build settings from a connection string with default values'() {
        when:
        def builder = MongoClientSettings.builder()
                .applyToClusterSettings(new Block<ClusterSettings.Builder>() {
            @Override
            void apply(final ClusterSettings.Builder builder) {
                builder.hosts([new ServerAddress('localhost', 27017)])
                        .mode(ClusterConnectionMode.SINGLE)
                        .serverSelectionTimeout(25000, TimeUnit.MILLISECONDS)
                        .localThreshold(30, TimeUnit.MILLISECONDS)
            }
        })
                .applyToConnectionPoolSettings(new Block<ConnectionPoolSettings.Builder>() {
            @Override
            void apply(final ConnectionPoolSettings.Builder builder) {
                builder.minSize(5)
                        .maxSize(10)
                        .maxWaitTime(150, TimeUnit.MILLISECONDS)
                        .maxConnectionLifeTime(300, TimeUnit.MILLISECONDS)
                        .maxConnectionIdleTime(200, TimeUnit.MILLISECONDS)
            }
        })
                .applyToServerSettings(new Block<ServerSettings.Builder>() {
            @Override
            void apply(final ServerSettings.Builder builder) {
                builder.heartbeatFrequency(20000, TimeUnit.MILLISECONDS)
            }
        })
                .applyToSocketSettings(new Block<SocketSettings.Builder>() {
            @Override
            void apply(final SocketSettings.Builder builder) {
                builder.connectTimeout(2500, TimeUnit.MILLISECONDS)
                        .readTimeout(5500, TimeUnit.MILLISECONDS)
                        .applyToProxySettings {
                            it.host('proxy.com')
                            it.port(1080)
                            it.username('username')
                            it.password('password')
                        }
            }
        })
                .applyToSslSettings(new Block<SslSettings.Builder>() {
            @Override
            void apply(final SslSettings.Builder builder) {
                builder.enabled(true)
                        .invalidHostNameAllowed(true)
            }
        })
                .readConcern(ReadConcern.MAJORITY)
                .readPreference(ReadPreference.secondary())
                .writeConcern(WriteConcern.MAJORITY.withWTimeout(2500, TimeUnit.MILLISECONDS))
                .applicationName('MyApp')
                .credential(MongoCredential.createScramSha1Credential('user', 'test', 'pass'.toCharArray()))
                .compressorList([MongoCompressor.createZlibCompressor().withProperty(MongoCompressor.LEVEL, 5)])
                .retryWrites(true)
                .retryReads(true)

        def expectedSettings = builder.build()
        def settingsWithDefaultConnectionStringApplied = builder
                .applyConnectionString(new ConnectionString('mongodb://localhost'))
                .build()

        then:
        expect expectedSettings, isTheSameAs(settingsWithDefaultConnectionStringApplied)
    }

    def 'should use the socket settings connectionTimeout for the heartbeat settings'() {
        when:
        def settings = MongoClientSettings.builder().applyToSocketSettings { SocketSettings.Builder builder ->
            builder.connectTimeout(42, TimeUnit.SECONDS).readTimeout(60, TimeUnit.SECONDS)
                    .receiveBufferSize(22).sendBufferSize(10)
        }.build()

        then:
        settings.getHeartbeatSocketSettings() == SocketSettings.builder().connectTimeout(42, TimeUnit.SECONDS)
                .readTimeout(42, TimeUnit.SECONDS)
                .build()

        when:
        settings = MongoClientSettings.builder(settings)
                .applyToSocketSettings { SocketSettings.Builder builder ->
                    builder.connectTimeout(21, TimeUnit.SECONDS)
                }.build()

        then:
        settings.getHeartbeatSocketSettings() == SocketSettings.builder().connectTimeout(21, TimeUnit.SECONDS)
                .readTimeout(21, TimeUnit.SECONDS)
                .build()
    }

    def 'should use the proxy settings for the heartbeat settings'() {
        when:
        def settings = MongoClientSettings.builder().applyToSocketSettings { SocketSettings.Builder builder ->
            builder.connectTimeout(42, TimeUnit.SECONDS)
                    .readTimeout(60, TimeUnit.SECONDS)
                    .applyToProxySettings {
                        it.host('proxy.com')
                        it.port(1080)
                        it.username('username')
                        it.password('password')
                    }
        }.build()

        then:
        settings.getHeartbeatSocketSettings() == SocketSettings.builder().connectTimeout(42, TimeUnit.SECONDS)
                .readTimeout(42, TimeUnit.SECONDS)
                .applyToProxySettings {
                    it.host('proxy.com')
                    it.port(1080)
                    it.username('username')
                    it.password('password')
                }
                .build()
    }

    def 'should use the configured heartbeat timeouts for the heartbeat settings'() {
        when:
        def settings = MongoClientSettings.builder()
                .heartbeatConnectTimeoutMS(24000)
                .heartbeatSocketTimeoutMS(12000)
                .applyToSocketSettings { SocketSettings.Builder builder ->
                    builder.connectTimeout(42, TimeUnit.SECONDS).readTimeout(60, TimeUnit.SECONDS)
                            .receiveBufferSize(22).sendBufferSize(10)
                }.build()
        then:
        settings.getHeartbeatSocketSettings() == SocketSettings.builder().connectTimeout(24, TimeUnit.SECONDS)
                .readTimeout(12, TimeUnit.SECONDS).build()

        when:
        settings = MongoClientSettings.builder(settings)
                .applyToSocketSettings { SocketSettings.Builder builder ->
                    builder.connectTimeout(21, TimeUnit.SECONDS)
                }.build()

        then:
        settings.getHeartbeatSocketSettings() == SocketSettings.builder().connectTimeout(24, TimeUnit.SECONDS)
                .readTimeout(12, TimeUnit.SECONDS)
                .build()
    }

    def 'should only have the following fields in the builder'() {
        when:
        // A regression test so that if anymore fields are added then the builder(final MongoClientSettings settings) should be updated
        def actual = MongoClientSettings.Builder.declaredFields.grep {  !it.synthetic } *.name.sort()
        def expected = ['applicationName', 'autoEncryptionSettings', 'clusterSettingsBuilder', 'codecRegistry', 'commandListeners',
                        'compressorList', 'connectionPoolSettingsBuilder', 'contextProvider', 'credential', 'dnsClient',
                        'heartbeatConnectTimeoutMS', 'heartbeatSocketTimeoutMS', 'inetAddressResolver', 'loggerSettingsBuilder',
                        'readConcern', 'readPreference', 'retryReads',
                        'retryWrites', 'serverApi', 'serverSettingsBuilder', 'socketSettingsBuilder', 'sslSettingsBuilder',
<<<<<<< HEAD
                        'streamFactoryFactory', 'timeoutMS', 'uuidRepresentation', 'writeConcern']
=======
                        'streamFactoryFactory', 'transportSettings', 'uuidRepresentation', 'writeConcern']
>>>>>>> ea4647bd

        then:
        actual == expected
    }

    def 'should only have the following methods in the builder'() {
        when:
        // A regression test so that if anymore methods are added then the builder(final MongoClientSettings settings) should be updated
        def actual = MongoClientSettings.Builder.declaredMethods.grep {  !it.synthetic } *.name.sort()
        def expected = ['addCommandListener', 'applicationName', 'applyConnectionString', 'applyToClusterSettings',
                        'applyToConnectionPoolSettings', 'applyToLoggerSettings', 'applyToServerSettings', 'applyToSocketSettings',
                        'applyToSslSettings', 'autoEncryptionSettings', 'build', 'codecRegistry', 'commandListenerList',
                        'compressorList', 'contextProvider', 'credential', 'dnsClient', 'heartbeatConnectTimeoutMS',
                        'heartbeatSocketTimeoutMS', 'inetAddressResolver', 'readConcern', 'readPreference', 'retryReads', 'retryWrites',
<<<<<<< HEAD
                        'serverApi', 'streamFactoryFactory', 'timeout', 'uuidRepresentation', 'writeConcern']
=======
                        'serverApi', 'streamFactoryFactory', 'transportSettings', 'uuidRepresentation', 'writeConcern']
>>>>>>> ea4647bd
        then:
        actual == expected
    }
}<|MERGE_RESOLUTION|>--- conflicted
+++ resolved
@@ -556,11 +556,7 @@
                         'heartbeatConnectTimeoutMS', 'heartbeatSocketTimeoutMS', 'inetAddressResolver', 'loggerSettingsBuilder',
                         'readConcern', 'readPreference', 'retryReads',
                         'retryWrites', 'serverApi', 'serverSettingsBuilder', 'socketSettingsBuilder', 'sslSettingsBuilder',
-<<<<<<< HEAD
-                        'streamFactoryFactory', 'timeoutMS', 'uuidRepresentation', 'writeConcern']
-=======
-                        'streamFactoryFactory', 'transportSettings', 'uuidRepresentation', 'writeConcern']
->>>>>>> ea4647bd
+                        'streamFactoryFactory', 'timeoutMS', 'transportSettings', 'uuidRepresentation', 'writeConcern']
 
         then:
         actual == expected
@@ -575,11 +571,8 @@
                         'applyToSslSettings', 'autoEncryptionSettings', 'build', 'codecRegistry', 'commandListenerList',
                         'compressorList', 'contextProvider', 'credential', 'dnsClient', 'heartbeatConnectTimeoutMS',
                         'heartbeatSocketTimeoutMS', 'inetAddressResolver', 'readConcern', 'readPreference', 'retryReads', 'retryWrites',
-<<<<<<< HEAD
-                        'serverApi', 'streamFactoryFactory', 'timeout', 'uuidRepresentation', 'writeConcern']
-=======
-                        'serverApi', 'streamFactoryFactory', 'transportSettings', 'uuidRepresentation', 'writeConcern']
->>>>>>> ea4647bd
+                        'serverApi', 'streamFactoryFactory', 'timeout', 'transportSettings', 'uuidRepresentation', 'writeConcern']
+
         then:
         actual == expected
     }
